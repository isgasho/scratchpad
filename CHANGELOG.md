--- conflicted
+++ resolved
@@ -4,8 +4,7 @@
 The format is based on [Keep a Changelog](http://keepachangelog.com/en/1.0.0/)
 and this project adheres to [Semantic Versioning](http://semver.org/spec/v2.0.0.html).
 
-## [Unreleased]
-<<<<<<< HEAD
+## [Unreleased (2.0.0)]
 ### Added
 - `SizeAlignedByteData` trait for `ByteData` types that are guaranteed to
   provide proper alignment for storage of `usize` and `isize` values.
@@ -22,13 +21,13 @@
   performance penalties associated with supporting unaligned reads and writes.
 - Declare the `IntoMutSliceLikePtr::into_mut_slice_like_ptr()` trait method as
   `unsafe` to indicate that it may read from the given pointer.
-=======
+
+## [Unreleased (1.x)]
 ### Changed
 - Updated Travis CI configuration to use `clippy` and `rustfmt` from the
   stable toolchain, and updated the code accordingly (based on the 1.32.0
   toolchain versions).
 - Minor API documentation improvements.
->>>>>>> f99011bc
 
 ## [1.2.0] - 2018-07-07
 ### Added
@@ -215,7 +214,8 @@
 ### Added
 - Initial release.
 
-[Unreleased]: https://github.com/okready/scratchpad/compare/v1.2.0...HEAD
+[Unreleased (2.0.0)]: https://github.com/okready/scratchpad/compare/HEAD...2.0-dev
+[Unreleased (1.x)]: https://github.com/okready/scratchpad/compare/v1.2.0...HEAD
 [1.2.0]: https://github.com/okready/scratchpad/compare/v1.1.0...v1.2.0
 [1.1.0]: https://github.com/okready/scratchpad/compare/v1.0.1...v1.1.0
 [1.0.1]: https://github.com/okready/scratchpad/compare/v1.0.0...v1.0.1
