language: rust
sudo: false

rust:
# Explicitly test against minimum Rust version to avoid accidentally breaking
# compatibility.
- 1.25.0
- stable
- beta
- nightly
env:
- FEATURES="" OTHER_ARGS=""
- FEATURES="" OTHER_ARGS="--lib --no-default-features"

matrix:
  include:
  # `rustfmt` verification.
  - rust: stable
    before_script:
    - rustup component add rustfmt
    script:
    - cargo fmt -- --check
  # `clippy` lint tests.
  - rust: stable
    before_script:
    - rustup component add clippy
    script:
<<<<<<< HEAD
    # `clippy` may fail to build with certain nightly toolchain releases, so
    # ignore lint tests if this happens.
    - if cargo install clippy; then cargo clippy; fi
  # The `alloc` feature should have no effect when `std` is also enabled, but
  # we should include builds with both enabled anyway to ensure no
  # side-effects are caused.
=======
    - cargo clippy -- -Dwarnings
>>>>>>> f99011bc
  - rust: nightly
    env: FEATURES="alloc" OTHER_ARGS=""
  - rust: nightly
    env: FEATURES="alloc" OTHER_ARGS="--lib --no-default-features"
  - rust: nightly
    env: FEATURES="unstable" OTHER_ARGS=""
  - rust: nightly
    env: FEATURES="unstable" OTHER_ARGS="--lib --no-default-features"
  - rust: nightly
    env: FEATURES="alloc unstable" OTHER_ARGS=""
  - rust: nightly
    env: FEATURES="alloc unstable" OTHER_ARGS="--lib --no-default-features"

script:
- cargo test --features "$FEATURES" $OTHER_ARGS --verbose
- cargo test --features "$FEATURES" $OTHER_ARGS --verbose --release

notifications:
  email:
    on_success: never<|MERGE_RESOLUTION|>--- conflicted
+++ resolved
@@ -25,16 +25,10 @@
     before_script:
     - rustup component add clippy
     script:
-<<<<<<< HEAD
-    # `clippy` may fail to build with certain nightly toolchain releases, so
-    # ignore lint tests if this happens.
-    - if cargo install clippy; then cargo clippy; fi
+    - cargo clippy -- -Dwarnings
   # The `alloc` feature should have no effect when `std` is also enabled, but
   # we should include builds with both enabled anyway to ensure no
   # side-effects are caused.
-=======
-    - cargo clippy -- -Dwarnings
->>>>>>> f99011bc
   - rust: nightly
     env: FEATURES="alloc" OTHER_ARGS=""
   - rust: nightly
