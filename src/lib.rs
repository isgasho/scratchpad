--- conflicted
+++ resolved
@@ -681,11 +681,7 @@
 //! [`Vec`]: https://doc.rust-lang.org/std/vec/index.html
 
 #![cfg_attr(not(feature = "std"), no_std)]
-<<<<<<< HEAD
 #![cfg_attr(all(feature = "alloc", not(feature = "std")), feature(alloc))]
-=======
-#![cfg_attr(all(feature = "unstable", not(feature = "std")), feature(alloc))]
->>>>>>> f99011bc
 #![cfg_attr(feature = "unstable", feature(const_fn))]
 // LINT: Disabling `ptr_offset_with_cast` warning since using the pointer
 //       `add` method would break Rust 1.25 compatibility (`add` was not
